/**
 * Copyright (c) Facebook, Inc. and its affiliates.
 *
 * This source code is licensed under the MIT license found in the
 * LICENSE file in the root directory of this source tree.
 */

import path from 'path';
import merge from 'webpack-merge';
<<<<<<< HEAD
=======
import webpack from 'webpack';
import {formatStatsErrorMessage, printStatsWarnings} from '@docusaurus/bundler';
>>>>>>> 0692fe96
import logger from '@docusaurus/logger';
import WebpackDevServer from 'webpack-dev-server';
import evalSourceMapMiddleware from 'react-dev-utils/evalSourceMapMiddleware';
import {createPollingOptions} from './watcher';
import getHttpsConfig from '../../webpack/utils/getHttpsConfig';
import {
  createConfigureWebpackUtils,
  executePluginsConfigureWebpack,
} from '../../webpack/configure';
import {createStartClientConfig} from '../../webpack/client';
import {getCurrentBundler} from '../../webpack/currentBundler';
import type {StartCLIOptions} from './start';
import type {ConfigureWebpackUtils, Props} from '@docusaurus/types';
import type {Compiler} from 'webpack';
import type {OpenUrlContext} from './utils';

// E2E_TEST=true docusaurus start
// Makes "docusaurus start" exit immediately on success/error, for E2E test
function registerWebpackE2ETestHook(compiler: Compiler) {
  compiler.hooks.done.tap('done', (stats) => {
    const errorsWarnings = stats.toJson('errors-warnings');
    const statsErrorMessage = formatStatsErrorMessage(errorsWarnings);
    if (statsErrorMessage) {
      console.error(statsErrorMessage);
    }
    printStatsWarnings(errorsWarnings);
    if (process.env.E2E_TEST) {
      if (stats.hasErrors()) {
        logger.error('E2E_TEST: Project has compiler errors.');
        process.exit(1);
      }
      logger.success('E2E_TEST: Project can compile.');
      process.exit(0);
    }
  });
}

async function createDevServerConfig({
  cliOptions,
  props,
  host,
  port,
}: {
  cliOptions: StartCLIOptions;
  props: Props;
  host: string;
  port: number;
}): Promise<WebpackDevServer.Configuration> {
  const {baseUrl, siteDir, siteConfig} = props;

  const pollingOptions = createPollingOptions(cliOptions);

  const httpsConfig = await getHttpsConfig();

  // https://webpack.js.org/configuration/dev-server
  return {
    hot: cliOptions.hotOnly ? 'only' : true,
    liveReload: false,
    client: {
      progress: true,
      overlay: {
        warnings: false,
        errors: true,
      },
      webSocketURL: {
        hostname: '0.0.0.0',
        port: 0,
      },
    },
    headers: {
      'access-control-allow-origin': '*',
    },
    devMiddleware: {
      publicPath:
        siteConfig.future.experimental_router === 'hash' ? 'auto' : baseUrl,
      // Reduce log verbosity, see https://github.com/facebook/docusaurus/pull/5420#issuecomment-906613105
      stats: 'summary',
    },
    static: siteConfig.staticDirectories.map((dir) => ({
      publicPath: baseUrl,
      directory: path.resolve(siteDir, dir),
      watch: {
        // Useful options for our own monorepo using symlinks!
        // See https://github.com/webpack/webpack/issues/11612#issuecomment-879259806
        followSymlinks: true,
        ignored: /node_modules\/(?!@docusaurus)/,
        ...{pollingOptions},
      },
    })),
    ...(httpsConfig && {
      server:
        typeof httpsConfig === 'object'
          ? {
              type: 'https',
              options: httpsConfig,
            }
          : 'https',
    }),
    historyApiFallback: {
      rewrites: [{from: /\/*/, to: baseUrl}],
    },
    allowedHosts: 'all',
    host,
    port,
    setupMiddlewares: (middlewares, devServer) => {
      // This lets us fetch source contents from webpack for the error overlay.
      middlewares.unshift(evalSourceMapMiddleware(devServer));
      return middlewares;
    },
  };
}

async function getStartClientConfig({
  props,
  minify,
  poll,
  configureWebpackUtils,
}: {
  props: Props;
  minify: boolean;
  poll: number | boolean | undefined;
  configureWebpackUtils: ConfigureWebpackUtils;
}) {
  const {plugins} = props;
  let {clientConfig: config} = await createStartClientConfig({
    props,
    minify,
    faster: props.siteConfig.future.experimental_faster,
    poll,
    configureWebpackUtils,
  });
  config = executePluginsConfigureWebpack({
    plugins,
    config,
    isServer: false,
    configureWebpackUtils,
  });
  return config;
}

export async function createWebpackDevServer({
  props,
  cliOptions,
  openUrlContext,
}: {
  props: Props;
  cliOptions: StartCLIOptions;
  openUrlContext: OpenUrlContext;
}): Promise<WebpackDevServer> {
  const configureWebpackUtils = await createConfigureWebpackUtils({
    siteConfig: props.siteConfig,
  });

  const config = await getStartClientConfig({
    props,
    minify: cliOptions.minify ?? true,
    poll: cliOptions.poll,
    configureWebpackUtils,
  });

  const currentBundler = await getCurrentBundler({
    siteConfig: props.siteConfig,
  });
  const compiler = currentBundler.instance(config);
  registerWebpackE2ETestHook(compiler);

  const defaultDevServerConfig = await createDevServerConfig({
    cliOptions,
    props,
    host: openUrlContext.host,
    port: openUrlContext.port,
  });

  // Allow plugin authors to customize/override devServer config
  const devServerConfig: WebpackDevServer.Configuration = merge(
    [defaultDevServerConfig, config.devServer].filter(Boolean),
  );

  return new WebpackDevServer(devServerConfig, compiler);
}<|MERGE_RESOLUTION|>--- conflicted
+++ resolved
@@ -7,11 +7,7 @@
 
 import path from 'path';
 import merge from 'webpack-merge';
-<<<<<<< HEAD
-=======
-import webpack from 'webpack';
 import {formatStatsErrorMessage, printStatsWarnings} from '@docusaurus/bundler';
->>>>>>> 0692fe96
 import logger from '@docusaurus/logger';
 import WebpackDevServer from 'webpack-dev-server';
 import evalSourceMapMiddleware from 'react-dev-utils/evalSourceMapMiddleware';
@@ -22,7 +18,6 @@
   executePluginsConfigureWebpack,
 } from '../../webpack/configure';
 import {createStartClientConfig} from '../../webpack/client';
-import {getCurrentBundler} from '../../webpack/currentBundler';
 import type {StartCLIOptions} from './start';
 import type {ConfigureWebpackUtils, Props} from '@docusaurus/types';
 import type {Compiler} from 'webpack';
@@ -172,10 +167,7 @@
     configureWebpackUtils,
   });
 
-  const currentBundler = await getCurrentBundler({
-    siteConfig: props.siteConfig,
-  });
-  const compiler = currentBundler.instance(config);
+  const compiler = props.currentBundler.instance(config);
   registerWebpackE2ETestHook(compiler);
 
   const defaultDevServerConfig = await createDevServerConfig({
