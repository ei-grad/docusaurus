--- conflicted
+++ resolved
@@ -188,22 +188,15 @@
       ]),
     );
 
-<<<<<<< HEAD
-  // Run bundler to build the client bundle and server bundle (used for SSG)
-=======
   // Run webpack to build JS bundle (client) and static html files (server).
->>>>>>> 0692fe96
-  await PerfLogger.async(
-    `Bundling with ${configureWebpackUtils.currentBundler.name}`,
-    () => {
-      return compile({
-        configs:
-          // For hash router we don't do SSG and can skip the server bundle
-          router === 'hash' ? [clientConfig] : [clientConfig, serverConfig],
-        currentBundler: configureWebpackUtils.currentBundler,
-      });
-    },
-  );
+  await PerfLogger.async(`Bundling with ${props.currentBundler.name}`, () => {
+    return compile({
+      configs:
+        // For hash router we don't do SSG and can skip the server bundle
+        router === 'hash' ? [clientConfig] : [clientConfig, serverConfig],
+      currentBundler: configureWebpackUtils.currentBundler,
+    });
+  });
 
   const {collectedData} = await PerfLogger.async('SSG', () =>
     executeSSG({
