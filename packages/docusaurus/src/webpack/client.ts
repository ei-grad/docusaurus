/**
 * Copyright (c) Facebook, Inc. and its affiliates.
 *
 * This source code is licensed under the MIT license found in the
 * LICENSE file in the root directory of this source tree.
 */

import path from 'path';
import merge from 'webpack-merge';
import WebpackBar from 'webpackbar';
import {rspack} from 'webpack';
import {BundleAnalyzerPlugin} from 'webpack-bundle-analyzer';
import ReactLoadableSSRAddon from 'react-loadable-ssr-addon-v5-slorber';
import HtmlWebpackPlugin from 'html-webpack-plugin';
import {createBaseConfig} from './base';
import ChunkAssetPlugin from './plugins/ChunkAssetPlugin';
import CleanWebpackPlugin from './plugins/CleanWebpackPlugin';
import ForceTerminatePlugin from './plugins/ForceTerminatePlugin';
import {createStaticDirectoriesCopyPlugin} from './plugins/StaticDirectoriesCopyPlugin';
<<<<<<< HEAD
import type webpack from 'webpack';
import type {FasterConfig, Props} from '@docusaurus/types';
=======
import type {
  ConfigureWebpackUtils,
  FasterConfig,
  Props,
} from '@docusaurus/types';
>>>>>>> dd4fe63a
import type {Configuration} from 'webpack';

async function createBaseClientConfig({
  props,
  hydrate,
  minify,
  faster,
  configureWebpackUtils,
}: {
  props: Props;
  hydrate: boolean;
  minify: boolean;
  faster: FasterConfig;
  configureWebpackUtils: ConfigureWebpackUtils;
}): Promise<Configuration> {
  const baseConfig = await createBaseConfig({
    props,
    isServer: false,
    minify,
    faster,
    configureWebpackUtils,
  });

  return merge(baseConfig, {
    // Useless, disabled on purpose (errors on existing sites with no
    // browserslist config)
    // target: 'browserslist',
    entry: path.resolve(__dirname, '../client/clientEntry.js'),
    optimization: {
      // Keep the runtime chunk separated to enable long term caching
      // https://twitter.com/wSokra/status/969679223278505985
      runtimeChunk: true,
    },
    plugins: [
      new rspack.DefinePlugin({
        'process.env.HYDRATE_CLIENT_ENTRY': JSON.stringify(hydrate),
      }),

      new ChunkAssetPlugin(),

      // Show compilation progress bar and build time.
      new WebpackBar({
        name: 'Client',
      }),
<<<<<<< HEAD

      await createStaticDirectoriesCopyPlugin({props}),
=======
      await createStaticDirectoriesCopyPlugin({
        props,
        currentBundler: configureWebpackUtils.currentBundler,
      }),
>>>>>>> dd4fe63a
    ].filter(Boolean),
  });
}

// client config when running "docusaurus start"
export async function createStartClientConfig({
  props,
  minify,
  poll,
  faster,
  configureWebpackUtils,
}: {
  props: Props;
  minify: boolean;
  poll: number | boolean | undefined;
  faster: FasterConfig;
  configureWebpackUtils: ConfigureWebpackUtils;
}): Promise<{clientConfig: Configuration}> {
  const {siteConfig, headTags, preBodyTags, postBodyTags} = props;

  const clientConfig: webpack.Configuration = merge(
    await createBaseClientConfig({
      props,
      minify,
      hydrate: false,
      faster,
      configureWebpackUtils,
    }),
    {
      watchOptions: {
        ignored: /node_modules\/(?!@docusaurus)/,
        poll,
      },
      infrastructureLogging: {
        // Reduce log verbosity, see https://github.com/facebook/docusaurus/pull/5420#issuecomment-906613105
        level: 'warn',
      },
      plugins: [
        // Generates an `index.html` file with the <script> injected.
        new HtmlWebpackPlugin({
          template: path.join(__dirname, '../templates/dev.html.template.ejs'),
          // So we can define the position where the scripts are injected.
          inject: false,
          filename: 'index.html',
          title: siteConfig.title,
          headTags,
          preBodyTags,
          postBodyTags,
        }),
      ],
    },
  );

  return {clientConfig};
}

// client config when running "docusaurus build"
export async function createBuildClientConfig({
  props,
  minify,
  faster,
  configureWebpackUtils,
  bundleAnalyzer,
}: {
  props: Props;
  minify: boolean;
  faster: FasterConfig;
  configureWebpackUtils: ConfigureWebpackUtils;
  bundleAnalyzer: boolean;
}): Promise<{config: Configuration; clientManifestPath: string}> {
  // Apply user webpack config.
  const {generatedFilesDir, siteConfig} = props;
  const router = siteConfig.future.experimental_router;

  // With the hash router, we don't hydrate the React app, even in build mode!
  // This is because it will always be a client-rendered React app
  const hydrate = router !== 'hash';

  const clientManifestPath = path.join(
    generatedFilesDir,
    'client-manifest.json',
  );

  const config: Configuration = merge(
    await createBaseClientConfig({
      props,
      minify,
      faster,
      configureWebpackUtils,
      hydrate,
    }),
    {
      plugins: [
        new ForceTerminatePlugin(),
        // Remove/clean build folders before building bundles.
        new CleanWebpackPlugin({verbose: false}),
        // Visualize size of webpack output files with an interactive zoomable
        // tree map.
        bundleAnalyzer && new BundleAnalyzerPlugin(),
        // Generate client manifests file that will be used for server bundle.
        new ReactLoadableSSRAddon({
          filename: clientManifestPath,
        }),
      ].filter(<T>(x: T | undefined | false): x is T => Boolean(x)),
    },
  );

  return {config, clientManifestPath};
}<|MERGE_RESOLUTION|>--- conflicted
+++ resolved
@@ -8,7 +8,7 @@
 import path from 'path';
 import merge from 'webpack-merge';
 import WebpackBar from 'webpackbar';
-import {rspack} from 'webpack';
+import webpack from 'webpack';
 import {BundleAnalyzerPlugin} from 'webpack-bundle-analyzer';
 import ReactLoadableSSRAddon from 'react-loadable-ssr-addon-v5-slorber';
 import HtmlWebpackPlugin from 'html-webpack-plugin';
@@ -17,16 +17,11 @@
 import CleanWebpackPlugin from './plugins/CleanWebpackPlugin';
 import ForceTerminatePlugin from './plugins/ForceTerminatePlugin';
 import {createStaticDirectoriesCopyPlugin} from './plugins/StaticDirectoriesCopyPlugin';
-<<<<<<< HEAD
-import type webpack from 'webpack';
-import type {FasterConfig, Props} from '@docusaurus/types';
-=======
 import type {
   ConfigureWebpackUtils,
   FasterConfig,
   Props,
 } from '@docusaurus/types';
->>>>>>> dd4fe63a
 import type {Configuration} from 'webpack';
 
 async function createBaseClientConfig({
@@ -61,25 +56,18 @@
       runtimeChunk: true,
     },
     plugins: [
-      new rspack.DefinePlugin({
+      new webpack.DefinePlugin({
         'process.env.HYDRATE_CLIENT_ENTRY': JSON.stringify(hydrate),
       }),
-
       new ChunkAssetPlugin(),
-
       // Show compilation progress bar and build time.
       new WebpackBar({
         name: 'Client',
       }),
-<<<<<<< HEAD
-
-      await createStaticDirectoriesCopyPlugin({props}),
-=======
       await createStaticDirectoriesCopyPlugin({
         props,
         currentBundler: configureWebpackUtils.currentBundler,
       }),
->>>>>>> dd4fe63a
     ].filter(Boolean),
   });
 }
