/**
 * Copyright (c) Facebook, Inc. and its affiliates.
 *
 * This source code is licensed under the MIT license found in the
 * LICENSE file in the root directory of this source tree.
 */

import fs from 'fs-extra';
import path from 'path';
import crypto from 'crypto';
import logger from '@docusaurus/logger';
import {BABEL_CONFIG_FILE_NAME} from '@docusaurus/utils';
import webpack, {
  rspack,
  CssExtractRspackPlugin,
  type Configuration,
  type RuleSetRule,
} from 'webpack';
import formatWebpackMessages from 'react-dev-utils/formatWebpackMessages';
import {importSwcJsLoaderFactory} from '../faster';
import type {ConfigureWebpackUtils, DocusaurusConfig} from '@docusaurus/types';
import type {TransformOptions} from '@babel/core';

export function formatStatsErrorMessage(
  statsJson: ReturnType<webpack.Stats['toJson']> | undefined,
): string | undefined {
  if (statsJson?.errors?.length) {
    // TODO formatWebpackMessages does not print stack-traces
    // Also the error causal chain is lost here
    // We log the stacktrace inside serverEntry.tsx for now (not ideal)
    const {errors} = formatWebpackMessages(statsJson);
    return errors
      .map((str) => logger.red(str))
      .join(`\n\n${logger.yellow('--------------------------')}\n\n`);
  }
  return undefined;
}

export function printStatsWarnings(
  statsJson: ReturnType<webpack.Stats['toJson']> | undefined,
): void {
  if (statsJson?.warnings?.length) {
    statsJson.warnings?.forEach((warning) => {
      logger.warn(warning);
    });
  }
}

// Utility method to get style loaders
export function getStyleLoaders(
  isServer: boolean,
  cssOptionsArg: {
    [key: string]: unknown;
  } = {},
): RuleSetRule[] {
  const cssOptions: {[key: string]: unknown} = {
    // TODO turn esModule on later, see https://github.com/facebook/docusaurus/pull/6424
    esModule: false,
    ...cssOptionsArg,
  };

  // On the server we don't really need to extract/emit CSS
  // We only need to transform CSS module imports to a styles object
  if (isServer) {
    return cssOptions.modules
      ? [
          {
            loader: require.resolve('css-loader'),
            options: cssOptions,
          },
        ]
<<<<<<< HEAD
      : [
          {
            loader: CssExtractRspackPlugin.loader,
            options: {
              // Don't emit CSS files for SSR (previously used null-loader)
              // See https://github.com/webpack-contrib/mini-css-extract-plugin/issues/90#issuecomment-811991738
              emit: false,
            },
          },
          {
            loader: require.resolve('css-loader'),
            options: cssOptions,
          },
        ];
=======
      : // Ignore regular CSS files
        [{loader: require.resolve('null-loader')}];
>>>>>>> 5bab0b54
  }

  return [
    {
      loader: CssExtractRspackPlugin.loader,
      options: {
        esModule: true,
      },
    },
    {
      loader: require.resolve('css-loader'),
      options: cssOptions,
    },
<<<<<<< HEAD
    /*
=======

    // TODO apart for configurePostCss(), do we really need this loader?
    // Note: using postcss here looks inefficient/duplicate
    // But in practice, it's not a big deal because css-loader also uses postcss
    // and is able to reuse the parsed AST from postcss-loader
    // See https://github.com/webpack-contrib/css-loader/blob/master/src/index.js#L159
>>>>>>> 5bab0b54
    {
      // Options for PostCSS as we reference these options twice
      // Adds vendor prefixing based on your specified browser support in
      // package.json
      loader: require.resolve('postcss-loader'),
      options: {
        postcssOptions: {
          // Necessary for external CSS imports to work
          // https://github.com/facebook/create-react-app/issues/2677
          ident: 'postcss',
          plugins: [
            // eslint-disable-next-line global-require
            require('autoprefixer'),
          ],
        },
      },
    },
     */
  ];
}

export async function getCustomBabelConfigFilePath(
  siteDir: string,
): Promise<string | undefined> {
  const customBabelConfigurationPath = path.join(
    siteDir,
    BABEL_CONFIG_FILE_NAME,
  );
  return (await fs.pathExists(customBabelConfigurationPath))
    ? customBabelConfigurationPath
    : undefined;
}

export function getBabelOptions({
  isServer,
  babelOptions,
}: {
  isServer?: boolean;
  babelOptions?: TransformOptions | string;
} = {}): TransformOptions {
  if (typeof babelOptions === 'string') {
    return {
      babelrc: false,
      configFile: babelOptions,
      caller: {name: isServer ? 'server' : 'client'},
    };
  }
  return {
    ...(babelOptions ?? {presets: [require.resolve('../babel/preset')]}),
    babelrc: false,
    configFile: false,
    caller: {name: isServer ? 'server' : 'client'},
  };
}

const BabelJsLoaderFactory: ConfigureWebpackUtils['getJSLoader'] = ({
  isServer,
  babelOptions,
}) => {
  return {
    loader: require.resolve('babel-loader'),
    options: getBabelOptions({isServer, babelOptions}),
  };
};

// Confusing: function that creates a function that creates actual js loaders
// This is done on purpose because the js loader factory is a public API
// It is injected in configureWebpack plugin lifecycle for plugin authors
export async function createJsLoaderFactory({
  siteConfig,
}: {
  siteConfig: {
    webpack?: DocusaurusConfig['webpack'];
    future?: {
      experimental_faster: DocusaurusConfig['future']['experimental_faster'];
    };
  };
}): Promise<ConfigureWebpackUtils['getJSLoader']> {
  const jsLoader = siteConfig.webpack?.jsLoader ?? 'babel';
  if (
    jsLoader instanceof Function &&
    siteConfig.future?.experimental_faster.swcJsLoader
  ) {
    throw new Error(
      "You can't use a custom webpack.jsLoader and experimental_faster.swcJsLoader at the same time",
    );
  }
  if (jsLoader instanceof Function) {
    return ({isServer}) => jsLoader(isServer);
  }
  if (siteConfig.future?.experimental_faster.swcJsLoader) {
    return importSwcJsLoaderFactory();
  }
  if (jsLoader === 'babel') {
    return BabelJsLoaderFactory;
  }
  throw new Error(`Docusaurus bug: unexpected jsLoader value${jsLoader}`);
}

declare global {
  interface Error {
    /** @see https://webpack.js.org/api/node/#error-handling */
    details: unknown;
  }
}

export function compile(config: Configuration[]): Promise<webpack.MultiStats> {
  return new Promise((resolve, reject) => {
    const compiler = rspack(config);
    compiler.run((err, stats) => {
      if (err) {
        logger.error(err.stack ?? err);
        if (err.details) {
          logger.error(err.details);
        }
        reject(err);
      }
      // Let plugins consume all the stats
      const errorsWarnings = stats?.toJson('errors-warnings');
      if (stats?.hasErrors()) {
        const statsErrorMessage = formatStatsErrorMessage(errorsWarnings);
        reject(
          new Error(
            `Failed to compile due to Webpack errors.\n${statsErrorMessage}`,
          ),
        );
      }
      printStatsWarnings(errorsWarnings);

      // Webpack 5 requires calling close() so that persistent caching works
      // See https://github.com/webpack/webpack.js.org/pull/4775
      compiler.close((errClose) => {
        if (errClose) {
          logger.error(`Error while closing Webpack compiler: ${errClose}`);
          reject(errClose);
        } else {
          resolve(stats!);
        }
      });
    });
  });
}

// Ensure the certificate and key provided are valid and if not
// throw an easy to debug error
function validateKeyAndCerts({
  cert,
  key,
  keyFile,
  crtFile,
}: {
  cert: Buffer;
  key: Buffer;
  keyFile: string;
  crtFile: string;
}) {
  let encrypted: Buffer;
  try {
    // publicEncrypt will throw an error with an invalid cert
    encrypted = crypto.publicEncrypt(cert, Buffer.from('test'));
  } catch (err) {
    logger.error`The certificate path=${crtFile} is invalid.`;
    throw err;
  }

  try {
    // privateDecrypt will throw an error with an invalid key
    crypto.privateDecrypt(key, encrypted);
  } catch (err) {
    logger.error`The certificate key path=${keyFile} is invalid.`;
    throw err;
  }
}

// Read file and throw an error if it doesn't exist
async function readEnvFile(file: string, type: string) {
  if (!(await fs.pathExists(file))) {
    throw new Error(
      `You specified ${type} in your env, but the file "${file}" can't be found.`,
    );
  }
  return fs.readFile(file);
}

// Get the https config
// Return cert files if provided in env, otherwise just true or false
export async function getHttpsConfig(): Promise<
  boolean | {cert: Buffer; key: Buffer}
> {
  const appDirectory = await fs.realpath(process.cwd());
  const {SSL_CRT_FILE, SSL_KEY_FILE, HTTPS} = process.env;
  const isHttps = HTTPS === 'true';

  if (isHttps && SSL_CRT_FILE && SSL_KEY_FILE) {
    const crtFile = path.resolve(appDirectory, SSL_CRT_FILE);
    const keyFile = path.resolve(appDirectory, SSL_KEY_FILE);
    const config = {
      cert: await readEnvFile(crtFile, 'SSL_CRT_FILE'),
      key: await readEnvFile(keyFile, 'SSL_KEY_FILE'),
    };

    validateKeyAndCerts({...config, keyFile, crtFile});
    return config;
  }
  return isHttps;
}<|MERGE_RESOLUTION|>--- conflicted
+++ resolved
@@ -10,7 +10,7 @@
 import crypto from 'crypto';
 import logger from '@docusaurus/logger';
 import {BABEL_CONFIG_FILE_NAME} from '@docusaurus/utils';
-import webpack, {
+import {
   rspack,
   CssExtractRspackPlugin,
   type Configuration,
@@ -18,6 +18,7 @@
 } from 'webpack';
 import formatWebpackMessages from 'react-dev-utils/formatWebpackMessages';
 import {importSwcJsLoaderFactory} from '../faster';
+import type webpack from 'webpack';
 import type {ConfigureWebpackUtils, DocusaurusConfig} from '@docusaurus/types';
 import type {TransformOptions} from '@babel/core';
 
@@ -59,8 +60,6 @@
     ...cssOptionsArg,
   };
 
-  // On the server we don't really need to extract/emit CSS
-  // We only need to transform CSS module imports to a styles object
   if (isServer) {
     return cssOptions.modules
       ? [
@@ -69,25 +68,8 @@
             options: cssOptions,
           },
         ]
-<<<<<<< HEAD
-      : [
-          {
-            loader: CssExtractRspackPlugin.loader,
-            options: {
-              // Don't emit CSS files for SSR (previously used null-loader)
-              // See https://github.com/webpack-contrib/mini-css-extract-plugin/issues/90#issuecomment-811991738
-              emit: false,
-            },
-          },
-          {
-            loader: require.resolve('css-loader'),
-            options: cssOptions,
-          },
-        ];
-=======
       : // Ignore regular CSS files
         [{loader: require.resolve('null-loader')}];
->>>>>>> 5bab0b54
   }
 
   return [
@@ -101,16 +83,12 @@
       loader: require.resolve('css-loader'),
       options: cssOptions,
     },
-<<<<<<< HEAD
     /*
-=======
-
     // TODO apart for configurePostCss(), do we really need this loader?
     // Note: using postcss here looks inefficient/duplicate
     // But in practice, it's not a big deal because css-loader also uses postcss
     // and is able to reuse the parsed AST from postcss-loader
     // See https://github.com/webpack-contrib/css-loader/blob/master/src/index.js#L159
->>>>>>> 5bab0b54
     {
       // Options for PostCSS as we reference these options twice
       // Adds vendor prefixing based on your specified browser support in
