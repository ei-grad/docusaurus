/**
 * Copyright (c) Facebook, Inc. and its affiliates.
 *
 * This source code is licensed under the MIT license found in the
 * LICENSE file in the root directory of this source tree.
 */

export {
  useThemeConfig,
  type ThemeConfig,
  type UserThemeConfig,
  type Navbar,
  type NavbarItem,
  type NavbarLogo,
  type MultiColumnFooter,
  type SimpleFooter,
  type Footer,
  type FooterLogo,
  type FooterLinkItem,
  type ColorModeConfig,
} from './utils/useThemeConfig';
export {
  DocSidebarItemsExpandedStateProvider,
  useDocSidebarItemsExpandedState,
} from './contexts/docSidebarItemsExpandedState';
export {DocsVersionProvider, useDocsVersion} from './contexts/docsVersion';
export {DocsSidebarProvider, useDocsSidebar} from './contexts/docsSidebar';

export {createStorageSlot, listStorageKeys} from './utils/storageUtils';

export {useAlternatePageUtils} from './utils/useAlternatePageUtils';

export {
  parseCodeBlockTitle,
  parseLanguage,
  parseLines,
} from './utils/codeBlockUtils';

export {
  docVersionSearchTag,
  DEFAULT_SEARCH_TAG,
  useContextualSearchFilters,
} from './utils/searchUtils';

export {
  isDocsPluginEnabled,
  useDocById,
  findSidebarCategory,
  findFirstCategoryLink,
  useCurrentSidebarCategory,
  isActiveSidebarItem,
  useSidebarBreadcrumbs,
} from './utils/docsUtils';

export {useTitleFormatter} from './utils/generalUtils';

export {usePluralForm} from './utils/usePluralForm';

export {useLocationChange} from './utils/useLocationChange';

export {useCollapsible, Collapsible} from './components/Collapsible';

export {Details, type DetailsProps} from './components/Details';

export {
  useDocsPreferredVersion,
  useDocsPreferredVersionByPluginId,
  DocsPreferredVersionContextProvider,
} from './contexts/docsPreferredVersion';

export {duplicates, uniq} from './utils/jsUtils';

export {ThemeClassNames} from './utils/ThemeClassNames';

export {
  AnnouncementBarProvider,
  useAnnouncementBar,
} from './contexts/announcementBar';

export {useLocalPathname} from './utils/useLocalPathname';

export {
  translateTagsPageTitle,
  listTagsByLetters,
  type TagLetterEntry,
  type TagsListItem,
} from './utils/tagsUtils';

export {useHistoryPopHandler} from './utils/historyUtils';

export {
  useTOCHighlight,
  type TOCHighlightConfig,
} from './hooks/useTOCHighlight';

export {
  useFilteredAndTreeifiedTOC,
  useTreeifiedTOC,
  type TOCTreeNode,
} from './utils/tocUtils';

export {isMultiColumnFooterLinks} from './utils/footerUtils';

export {
  ScrollControllerProvider,
  useScrollController,
  useScrollPosition,
  useScrollPositionBlocker,
  useSmoothScrollTo,
} from './utils/scrollUtils';

export {
  useIsomorphicLayoutEffect,
  useDynamicCallback,
  usePrevious,
  ReactContextError,
} from './utils/reactUtils';

export {isRegexpStringMatch} from './utils/regexpUtils';

export {useHomePageRoute, isSamePath} from './utils/routesUtils';

export {
  PageMetadata,
  HtmlClassNameProvider,
  PluginHtmlClassNameProvider,
} from './utils/metadataUtils';

export {
  useColorMode,
  ColorModeProvider,
  type ColorMode,
} from './contexts/colorMode';

export {splitNavbarItems, NavbarProvider} from './utils/navbarUtils';

export {
  useTabGroupChoice,
  TabGroupChoiceProvider,
} from './contexts/tabGroupChoice';

export {useNavbarMobileSidebar} from './contexts/navbarMobileSidebar';
export {
  useNavbarSecondaryMenu,
  NavbarSecondaryMenuFiller,
  type NavbarSecondaryMenuComponent,
} from './contexts/navbarSecondaryMenu';

<<<<<<< HEAD
export {
  DocsFilterProvider,
  useDocsFilter,
  filterDocsSidebar,
} from './utils/docsFilterUtils';

export {default as useHideableNavbar} from './hooks/useHideableNavbar';
=======
export {useBackToTopButton} from './hooks/useBackToTopButton';
export {useHideableNavbar} from './hooks/useHideableNavbar';
>>>>>>> 118ca63c
export {
  useKeyboardNavigation,
  keyboardFocusedClassName,
} from './hooks/useKeyboardNavigation';
export {usePrismTheme} from './hooks/usePrismTheme';
export {useLockBodyScroll} from './hooks/useLockBodyScroll';
export {useWindowSize} from './hooks/useWindowSize';
export {useSearchPage} from './hooks/useSearchPage';<|MERGE_RESOLUTION|>--- conflicted
+++ resolved
@@ -135,6 +135,12 @@
 export {splitNavbarItems, NavbarProvider} from './utils/navbarUtils';
 
 export {
+  DocsFilterProvider,
+  useDocsFilter,
+  filterDocsSidebar,
+} from './utils/docsFilterUtils';
+
+export {
   useTabGroupChoice,
   TabGroupChoiceProvider,
 } from './contexts/tabGroupChoice';
@@ -146,18 +152,8 @@
   type NavbarSecondaryMenuComponent,
 } from './contexts/navbarSecondaryMenu';
 
-<<<<<<< HEAD
-export {
-  DocsFilterProvider,
-  useDocsFilter,
-  filterDocsSidebar,
-} from './utils/docsFilterUtils';
-
-export {default as useHideableNavbar} from './hooks/useHideableNavbar';
-=======
 export {useBackToTopButton} from './hooks/useBackToTopButton';
 export {useHideableNavbar} from './hooks/useHideableNavbar';
->>>>>>> 118ca63c
 export {
   useKeyboardNavigation,
   keyboardFocusedClassName,
